--- conflicted
+++ resolved
@@ -5,16 +5,10 @@
 
 commands:
   build:
-<<<<<<< HEAD
-    docker:
-      # - image: circleci/python:3.7
-      - image: continuumio/miniconda3
-=======
     parameters:
       python_env:
         type: string
         default: py38
->>>>>>> de41deac
     steps:
       - checkout
       - run: sudo chown -R circleci:circleci /usr/local/bin
@@ -32,8 +26,6 @@
           name: Install Dependencies
           command: |
             poetry install --no-interaction
-<<<<<<< HEAD
-=======
       - save_cache:
           key: deps-{{ .Branch }}-<< parameters.python_env >>-{{ checksum "poetry.lock" }}
           # key: deps-clear
@@ -44,7 +36,6 @@
 
   linting:
     steps:
->>>>>>> de41deac
       - run:
           name: Run flake8
           command: |
@@ -59,15 +50,6 @@
       - run:
           name: Running tests
           command: |
-<<<<<<< HEAD
-            poetry run tox
-      - save_cache:
-          # key: deps-{{ checksum "poetry.lock" }}
-          key: deps-clear
-          paths:
-            - /root/.cache/pypoetry/virtualenvs
-            - /root/.cache/.tox
-=======
             poetry run pytest tests/ -v
 
 executors:
@@ -108,7 +90,6 @@
     executor: py38-executor
     steps:
       - build
->>>>>>> de41deac
       - run:
           name: Running tests with coverage
           command: |
